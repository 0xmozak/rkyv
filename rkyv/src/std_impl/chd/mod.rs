//! [`Archive`] implementation for hashmaps.
//!
//! During archiving, hashmaps are built into minimal perfect hashmaps using
//! [compress, hash and displace](http://cmph.sourceforge.net/papers/esa09.pdf).

#[cfg(feature = "validation")]
pub mod validation;

use crate::{
<<<<<<< HEAD
    offset_of, ser::Serializer, Archive, Archived, ArchivedUsize, Deserialize, Fallible, FixedUsize,
    RawRelPtr, Serialize,
=======
    offset_of, project_struct, ser::Serializer, Archive, Archived, ArchivedUsize, Deserialize,
    Fallible, RawRelPtr, Serialize,
>>>>>>> ec83f7c2
};
use core::{
    borrow::Borrow,
    cmp::Reverse,
    hash::{Hash, Hasher},
    iter::FusedIterator,
    marker::PhantomData,
    mem::{size_of, MaybeUninit},
    ops::Index,
    pin::Pin,
    slice,
};
use std::collections::{HashMap, HashSet};

#[cfg_attr(feature = "strict", repr(C))]
struct Entry<K, V> {
    key: K,
    value: V,
}

impl<K: Archive, V: Archive> Archive for Entry<&'_ K, &'_ V> {
    type Archived = Entry<K::Archived, V::Archived>;
    type Resolver = (K::Resolver, V::Resolver);

    fn resolve(&self, pos: usize, resolver: Self::Resolver, out: &mut MaybeUninit<Self::Archived>) {
        self.key.resolve(
            pos + offset_of!(Self::Archived, key),
            resolver.0,
            project_struct!(out: Self::Archived => key),
        );
        self.value.resolve(
            pos + offset_of!(Self::Archived, value),
            resolver.1,
            project_struct!(out: Self::Archived => value),
        );
    }
}

/// An archived `HashMap`.
#[cfg_attr(feature = "strict", repr(C))]
pub struct ArchivedHashMap<K, V> {
    len: ArchivedUsize,
    displace: RawRelPtr,
    entries: RawRelPtr,
    _phantom: PhantomData<(K, V)>,
}

impl<K: Hash + Eq, V> ArchivedHashMap<K, V> {
    /// Gets the number of items in the hash map.
    #[inline]
    pub fn len(&self) -> usize {
        FixedUsize::from(self.len) as usize
    }

    fn make_hasher() -> seahash::SeaHasher {
        seahash::SeaHasher::with_seeds(
            0x08576fb6170b5f5f,
            0x587775eeb84a7e46,
            0xac701115428ee569,
            0x910feb91b92bb1cd,
        )
    }

    /// Gets the hasher for this hashmap. The hasher for all archived hashmaps is the same for
    /// reproducibility.
    #[inline]
    pub fn hasher(&self) -> seahash::SeaHasher {
        Self::make_hasher()
    }

    #[inline]
    unsafe fn displace(&self, index: usize) -> u32 {
        *self.displace.as_ptr().cast::<u32>().add(index)
    }

    #[inline]
    unsafe fn entry(&self, index: usize) -> &Entry<K, V> {
        &*self.entries.as_ptr().cast::<Entry<K, V>>().add(index)
    }

    #[inline]
    unsafe fn entry_mut(&mut self, index: usize) -> &mut Entry<K, V> {
        &mut *self.entries.as_mut_ptr().cast::<Entry<K, V>>().add(index)
    }

    #[inline]
    fn index<Q: ?Sized>(&self, k: &Q) -> Option<usize>
    where
        K: Borrow<Q>,
        Q: Hash + Eq,
    {
        let mut hasher = self.hasher();
        k.hash(&mut hasher);
        let displace_index = hasher.finish() % self.len() as u64;
        let displace = unsafe { self.displace(displace_index as usize) };

        let index = if displace == u32::MAX {
            return None;
        } else if displace & 0x80_00_00_00 == 0 {
            displace as u64
        } else {
            let mut hasher = self.hasher();
            displace.hash(&mut hasher);
            k.hash(&mut hasher);
            hasher.finish() % self.len() as u64
        };

        let entry = unsafe { self.entry(index as usize) };
        if entry.key.borrow() == k {
            Some(index as usize)
        } else {
            None
        }
    }

    /// Finds the key-value entry for a key.
    #[inline]
    pub fn get_key_value<Q: ?Sized>(&self, k: &Q) -> Option<(&K, &V)>
    where
        K: Borrow<Q>,
        Q: Hash + Eq,
    {
        self.index(k).map(move |index| {
            let entry = unsafe { self.entry(index) };
            (&entry.key, &entry.value)
        })
    }

    /// Finds the mutable key-value entry for a key.
    #[inline]
    pub fn get_key_value_pin<Q: ?Sized>(self: Pin<&mut Self>, k: &Q) -> Option<(&K, Pin<&mut V>)>
    where
        K: Borrow<Q>,
        Q: Hash + Eq,
    {
        unsafe {
            let hash_map = self.get_unchecked_mut();
            hash_map.index(k).map(move |index| {
                let entry = hash_map.entry_mut(index);
                (&entry.key, Pin::new_unchecked(&mut entry.value))
            })
        }
    }

    /// Returns whether a key is present in the hash map.
    #[inline]
    pub fn contains_key<Q: ?Sized>(&self, k: &Q) -> bool
    where
        K: Borrow<Q>,
        Q: Hash + Eq,
    {
        self.index(k).is_some()
    }

    /// Gets the value associated with the given key.
    #[inline]
    pub fn get<Q: ?Sized>(&self, k: &Q) -> Option<&V>
    where
        K: Borrow<Q>,
        Q: Hash + Eq,
    {
        self.index(k)
            .map(|index| unsafe { &self.entry(index).value })
    }

    /// Gets the mutable value associated with the given key.
    #[inline]
    pub fn get_pin<Q: ?Sized>(self: Pin<&mut Self>, k: &Q) -> Option<Pin<&mut V>>
    where
        K: Borrow<Q>,
        Q: Hash + Eq,
    {
        unsafe {
            let hash_map = self.get_unchecked_mut();
            hash_map
                .index(k)
                .map(move |index| Pin::new_unchecked(&mut hash_map.entry_mut(index).value))
        }
    }

    /// Returns whether there are no items in the hashmap.
    #[inline]
    pub fn is_empty(&self) -> bool {
        self.len() == 0
    }

    #[inline]
    fn raw_iter(&self) -> RawIter<'_, K, V> {
        RawIter::new(self.entries.as_ptr().cast(), self.len())
    }

    #[inline]
    fn raw_iter_pin(self: Pin<&mut Self>) -> RawIterPin<'_, K, V> {
        unsafe {
            let hash_map = self.get_unchecked_mut();
            RawIterPin::new(hash_map.entries.as_mut_ptr().cast(), hash_map.len())
        }
    }

    /// Gets an iterator over the key-value entries in the hash map.
    #[inline]
    pub fn iter(&self) -> Iter<'_, K, V> {
        Iter {
            inner: self.raw_iter(),
        }
    }

    /// Gets an iterator over the mutable key-value entries in the hash map.
    #[inline]
    pub fn iter_pin(self: Pin<&mut Self>) -> IterPin<'_, K, V> {
        IterPin {
            inner: self.raw_iter_pin(),
        }
    }

    /// Gets an iterator over the keys in the hash map.
    #[inline]
    pub fn keys(&self) -> Keys<'_, K, V> {
        Keys {
            inner: self.raw_iter(),
        }
    }

    /// Gets an iterator over the values in the hash map.
    #[inline]
    pub fn values(&self) -> Values<K, V> {
        Values {
            inner: self.raw_iter(),
        }
    }

    /// Gets an iterator over the mutable values in the hash map.
    #[inline]
    pub fn values_pin(self: Pin<&mut Self>) -> ValuesPin<'_, K, V> {
        ValuesPin {
            inner: self.raw_iter_pin(),
        }
    }

    fn serialize_from_iter<
        'a,
        KU: 'a + Serialize<S, Archived = K> + Hash + Eq,
        VU: 'a + Serialize<S, Archived = V>,
        S: Serializer + ?Sized,
    >(
        iter: impl Iterator<Item = (&'a KU, &'a VU)>,
        len: usize,
        serializer: &mut S,
    ) -> Result<ArchivedHashMapResolver, S::Error> {
        let mut bucket_size = vec![0u32; len];
        let mut displaces = Vec::with_capacity(len);

        for (key, value) in iter {
            let mut hasher = Self::make_hasher();
            key.hash(&mut hasher);
            let displace = (hasher.finish() % len as u64) as u32;
            displaces.push((displace, (key, value)));
            bucket_size[displace as usize] += 1;
        }

        displaces.sort_by_key(|&(displace, _)| (Reverse(bucket_size[displace as usize]), displace));

        let mut entries = Vec::with_capacity(len);
        entries.resize_with(len, || None);
        let mut displacements = vec![u32::MAX; len];

        let mut first_empty = 0;
        let mut assignments = Vec::with_capacity(8);

        let mut start = 0;
        while start < displaces.len() {
            let displace = displaces[start].0;
            let bucket_size = bucket_size[displace as usize] as usize;
            let end = start + bucket_size;
            let bucket = &displaces[start..end];
            start = end;

            if bucket_size > 1 {
                'find_seed: for seed in 0x80_00_00_00..=0xFF_FF_FF_FF {
                    let mut base_hasher = Self::make_hasher();
                    seed.hash(&mut base_hasher);

                    assignments.clear();

                    for &(_, (key, _)) in bucket.iter() {
                        let mut hasher = base_hasher;
                        key.hash(&mut hasher);
                        let index = (hasher.finish() % len as u64) as u32;
                        if entries[index as usize].is_some() || assignments.contains(&index) {
                            continue 'find_seed;
                        } else {
                            assignments.push(index);
                        }
                    }

                    for i in 0..bucket_size {
                        entries[assignments[i] as usize] = Some(bucket[i].1);
                    }
                    displacements[displace as usize] = seed;
                    break;
                }
            } else {
                let offset = entries[first_empty..]
                    .iter()
                    .position(|value| value.is_none())
                    .unwrap();
                first_empty += offset;
                entries[first_empty] = Some(bucket[0].1);
                displacements[displace as usize] = first_empty as u32;
                first_empty += 1;
            }
        }

        // Archive entries
        let mut resolvers = entries
            .iter()
            .map(|e| {
                let (key, value) = e.unwrap();
                Ok((key.serialize(serializer)?, value.serialize(serializer)?))
            })
            .collect::<Result<Vec<_>, _>>()?;

        // Write blocks
        let displace_pos = serializer.align_for::<u32>()?;
        let displacements_slice = unsafe {
            slice::from_raw_parts(
                displacements.as_ptr().cast::<u8>(),
                displacements.len() * size_of::<u32>(),
            )
        };
        serializer.write(displacements_slice)?;

        let entries_pos = serializer.align_for::<Entry<K, V>>()?;
        for ((key, value), (key_resolver, value_resolver)) in
            entries.iter().map(|r| r.unwrap()).zip(resolvers.drain(..))
        {
            unsafe {
                serializer
                    .resolve_aligned(&Entry { key, value }, (key_resolver, value_resolver))?;
            }
        }

        Ok(ArchivedHashMapResolver {
            displace_pos,
            entries_pos,
        })
    }
}

struct RawIter<'a, K: Hash + Eq, V> {
    current: *const Entry<K, V>,
    remaining: usize,
    _phantom: PhantomData<(&'a K, &'a V)>,
}

impl<'a, K: Hash + Eq, V> RawIter<'a, K, V> {
    #[inline]
    fn new(pairs: *const Entry<K, V>, len: usize) -> Self {
        Self {
            current: pairs,
            remaining: len,
            _phantom: PhantomData,
        }
    }
}

impl<'a, K: Hash + Eq, V> Iterator for RawIter<'a, K, V> {
    type Item = *const Entry<K, V>;

    #[inline]
    fn next(&mut self) -> Option<Self::Item> {
        unsafe {
            if self.remaining == 0 {
                None
            } else {
                let result = self.current;
                self.current = self.current.add(1);
                self.remaining -= 1;
                Some(result)
            }
        }
    }

    #[inline]
    fn size_hint(&self) -> (usize, Option<usize>) {
        (self.remaining, Some(self.remaining))
    }
}

impl<'a, K: Hash + Eq, V> ExactSizeIterator for RawIter<'a, K, V> {}
impl<'a, K: Hash + Eq, V> FusedIterator for RawIter<'a, K, V> {}

struct RawIterPin<'a, K: Hash + Eq, V> {
    current: *mut Entry<K, V>,
    remaining: usize,
    _phantom: PhantomData<(&'a K, Pin<&'a mut V>)>,
}

impl<'a, K: Hash + Eq, V> RawIterPin<'a, K, V> {
    #[inline]
    fn new(pairs: *mut Entry<K, V>, len: usize) -> Self {
        Self {
            current: pairs,
            remaining: len,
            _phantom: PhantomData,
        }
    }
}

impl<'a, K: Hash + Eq, V> Iterator for RawIterPin<'a, K, V> {
    type Item = *mut Entry<K, V>;

    #[inline]
    fn next(&mut self) -> Option<Self::Item> {
        unsafe {
            if self.remaining == 0 {
                None
            } else {
                let result = self.current;
                self.current = self.current.add(1);
                self.remaining -= 1;
                Some(result)
            }
        }
    }

    #[inline]
    fn size_hint(&self) -> (usize, Option<usize>) {
        (self.remaining, Some(self.remaining))
    }
}

impl<K: Hash + Eq, V> ExactSizeIterator for RawIterPin<'_, K, V> {}
impl<K: Hash + Eq, V> FusedIterator for RawIterPin<'_, K, V> {}

/// An iterator over the key-value pairs of a hash map.
#[repr(transparent)]
pub struct Iter<'a, K: Hash + Eq, V> {
    inner: RawIter<'a, K, V>,
}

impl<'a, K: Hash + Eq, V> Iterator for Iter<'a, K, V> {
    type Item = (&'a K, &'a V);

    #[inline]
    fn next(&mut self) -> Option<Self::Item> {
        self.inner.next().map(|x| unsafe {
            let pair = &*x;
            (&pair.key, &pair.value)
        })
    }

    #[inline]
    fn size_hint(&self) -> (usize, Option<usize>) {
        self.inner.size_hint()
    }
}

impl<K: Hash + Eq, V> ExactSizeIterator for Iter<'_, K, V> {}
impl<K: Hash + Eq, V> FusedIterator for Iter<'_, K, V> {}

/// An iterator over the mutable key-value pairs of a hash map.
#[repr(transparent)]
pub struct IterPin<'a, K: Hash + Eq, V> {
    inner: RawIterPin<'a, K, V>,
}

impl<'a, K: Hash + Eq, V> Iterator for IterPin<'a, K, V> {
    type Item = (&'a K, Pin<&'a mut V>);

    #[inline]
    fn next(&mut self) -> Option<Self::Item> {
        self.inner.next().map(|x| unsafe {
            let pair = &mut *x;
            (&pair.key, Pin::new_unchecked(&mut pair.value))
        })
    }

    #[inline]
    fn size_hint(&self) -> (usize, Option<usize>) {
        self.inner.size_hint()
    }
}

impl<K: Hash + Eq, V> ExactSizeIterator for IterPin<'_, K, V> {}
impl<K: Hash + Eq, V> FusedIterator for IterPin<'_, K, V> {}

/// An iterator over the keys of a hash map.
#[repr(transparent)]
pub struct Keys<'a, K: Hash + Eq, V> {
    inner: RawIter<'a, K, V>,
}

impl<'a, K: Hash + Eq, V> Iterator for Keys<'a, K, V> {
    type Item = &'a K;

    #[inline]
    fn next(&mut self) -> Option<Self::Item> {
        self.inner.next().map(|x| unsafe {
            let pair = &*x;
            &pair.key
        })
    }

    #[inline]
    fn size_hint(&self) -> (usize, Option<usize>) {
        self.inner.size_hint()
    }
}

impl<K: Hash + Eq, V> ExactSizeIterator for Keys<'_, K, V> {}
impl<K: Hash + Eq, V> FusedIterator for Keys<'_, K, V> {}

/// An iterator over the values of a hash map.
#[repr(transparent)]
pub struct Values<'a, K: Hash + Eq, V> {
    inner: RawIter<'a, K, V>,
}

impl<'a, K: Hash + Eq, V> Iterator for Values<'a, K, V> {
    type Item = &'a V;

    #[inline]
    fn next(&mut self) -> Option<Self::Item> {
        self.inner.next().map(|x| unsafe {
            let pair = &*x;
            &pair.value
        })
    }

    #[inline]
    fn size_hint(&self) -> (usize, Option<usize>) {
        self.inner.size_hint()
    }
}

impl<K: Hash + Eq, V> ExactSizeIterator for Values<'_, K, V> {}
impl<K: Hash + Eq, V> FusedIterator for Values<'_, K, V> {}

/// An iterator over the mutable values of a hash map.
#[repr(transparent)]
pub struct ValuesPin<'a, K: Hash + Eq, V> {
    inner: RawIterPin<'a, K, V>,
}

impl<'a, K: Hash + Eq, V> Iterator for ValuesPin<'a, K, V> {
    type Item = Pin<&'a mut V>;

    #[inline]
    fn next(&mut self) -> Option<Self::Item> {
        self.inner.next().map(|x| unsafe {
            let pair = &mut *x;
            Pin::new_unchecked(&mut pair.value)
        })
    }

    #[inline]
    fn size_hint(&self) -> (usize, Option<usize>) {
        self.inner.size_hint()
    }
}

impl<K: Hash + Eq, V> ExactSizeIterator for ValuesPin<'_, K, V> {}
impl<K: Hash + Eq, V> FusedIterator for ValuesPin<'_, K, V> {}

/// The resolver for archived hash maps.
pub struct ArchivedHashMapResolver {
    displace_pos: usize,
    entries_pos: usize,
}

impl ArchivedHashMapResolver {
    #[inline]
    fn resolve_from_len<K, V>(
        self,
        pos: usize,
        len: usize,
        out: &mut MaybeUninit<ArchivedHashMap<K, V>>,
    ) {
        unsafe {
<<<<<<< HEAD
            ArchivedHashMap {
                len: (len as FixedUsize).into(),
                displace: RawRelPtr::new(
                    pos + offset_of!(ArchivedHashMap<K, V>, displace),
                    self.displace_pos,
                ),
                entries: RawRelPtr::new(
                    pos + offset_of!(ArchivedHashMap<K, V>, entries),
                    self.entries_pos,
                ),
                _phantom: PhantomData,
            }
=======
            project_struct!(out: ArchivedHashMap<K, V> => len: ArchivedUsize)
                .as_mut_ptr()
                .write(len as ArchivedUsize);
            RawRelPtr::emplace(
                pos + offset_of!(ArchivedHashMap<K, V>, displace),
                self.displace_pos,
                project_struct!(out: ArchivedHashMap<K, V> => displace),
            );
            RawRelPtr::emplace(
                pos + offset_of!(ArchivedHashMap<K, V>, entries),
                self.entries_pos,
                project_struct!(out: ArchivedHashMap<K, V> => entries),
            );
>>>>>>> ec83f7c2
        }
    }
}

impl<K: Archive + Hash + Eq, V: Archive> Archive for HashMap<K, V>
where
    K::Archived: Hash + Eq,
{
    type Archived = ArchivedHashMap<K::Archived, V::Archived>;
    type Resolver = ArchivedHashMapResolver;

    #[inline]
    fn resolve(&self, pos: usize, resolver: Self::Resolver, out: &mut MaybeUninit<Self::Archived>) {
        resolver.resolve_from_len(pos, self.len(), out);
    }
}

impl<K: Serialize<S> + Hash + Eq, V: Serialize<S>, S: Serializer + ?Sized> Serialize<S>
    for HashMap<K, V>
where
    K::Archived: Hash + Eq,
{
    #[inline]
    fn serialize(&self, serializer: &mut S) -> Result<Self::Resolver, S::Error> {
        ArchivedHashMap::serialize_from_iter(self.iter(), self.len(), serializer)
    }
}

impl<K: Archive + Hash + Eq, V: Archive, D: Fallible + ?Sized> Deserialize<HashMap<K, V>, D>
    for Archived<HashMap<K, V>>
where
    K::Archived: Deserialize<K, D> + Hash + Eq,
    V::Archived: Deserialize<V, D>,
{
    #[inline]
    fn deserialize(&self, deserializer: &mut D) -> Result<HashMap<K, V>, D::Error> {
        let mut result = HashMap::with_capacity(self.len());
        for (k, v) in self.iter() {
            result.insert(k.deserialize(deserializer)?, v.deserialize(deserializer)?);
        }
        Ok(result)
    }
}

impl<K: Hash + Eq, V: PartialEq> PartialEq for ArchivedHashMap<K, V> {
    #[inline]
    fn eq(&self, other: &Self) -> bool {
        if self.len() != other.len() {
            false
        } else {
            self.iter()
                .all(|(key, value)| other.get(key).map_or(false, |v| *value == *v))
        }
    }
}

impl<K: Hash + Eq, V: Eq> Eq for ArchivedHashMap<K, V> {}

impl<K: Hash + Eq + Borrow<AK>, V, AK: Hash + Eq, AV: PartialEq<V>> PartialEq<HashMap<K, V>>
    for ArchivedHashMap<AK, AV>
{
    #[inline]
    fn eq(&self, other: &HashMap<K, V>) -> bool {
        if self.len() != other.len() {
            false
        } else {
            self.iter()
                .all(|(key, value)| other.get(key).map_or(false, |v| *value == *v))
        }
    }
}

impl<K: Hash + Eq + Borrow<AK>, V, AK: Hash + Eq, AV: PartialEq<V>>
    PartialEq<ArchivedHashMap<AK, AV>> for HashMap<K, V>
{
    #[inline]
    fn eq(&self, other: &ArchivedHashMap<AK, AV>) -> bool {
        other.eq(self)
    }
}

impl<K: Eq + Hash + Borrow<Q>, Q: Eq + Hash + ?Sized, V> Index<&'_ Q> for ArchivedHashMap<K, V> {
    type Output = V;

    #[inline]
    fn index(&self, key: &Q) -> &V {
        self.get(key).unwrap()
    }
}

/// An archived `HashSet`. This is a wrapper around a hash map with the same key and a value of
/// `()`.
#[derive(Eq, PartialEq)]
#[repr(transparent)]
pub struct ArchivedHashSet<K: Hash + Eq>(ArchivedHashMap<K, ()>);

impl<K: Hash + Eq> ArchivedHashSet<K> {
    /// Gets the number of items in the hash set.
    #[inline]
    pub fn len(&self) -> usize {
        self.0.len()
    }

    /// Gets the key corresponding to the given key in the hash set.
    #[inline]
    pub fn get<Q: ?Sized>(&self, k: &Q) -> Option<&K>
    where
        K: Borrow<Q>,
        Q: Hash + Eq,
    {
        self.0.get_key_value(k).map(|(k, _)| k)
    }

    /// Returns whether the given key is in the hash set.
    #[inline]
    pub fn contains<Q: ?Sized>(&self, k: &Q) -> bool
    where
        K: Borrow<Q>,
        Q: Hash + Eq,
    {
        self.0.contains_key(k)
    }

    /// Gets the hasher for the underlying hash map.
    #[inline]
    pub fn hasher(&self) -> seahash::SeaHasher {
        self.0.hasher()
    }

    /// Returns whether there are no items in the hash set.
    #[inline]
    pub fn is_empty(&self) -> bool {
        self.0.is_empty()
    }

    /// Gets an iterator over the keys of the underlying hash map.
    #[inline]
    pub fn iter(&self) -> Keys<K, ()> {
        self.0.keys()
    }
}

/// The resolver for archived hash sets.
pub struct ArchivedHashSetResolver(ArchivedHashMapResolver);

impl<K: Archive + Hash + Eq> Archive for HashSet<K>
where
    K::Archived: Hash + Eq,
{
    type Archived = ArchivedHashSet<K::Archived>;
    type Resolver = ArchivedHashSetResolver;

    #[inline]
    fn resolve(&self, pos: usize, resolver: Self::Resolver, out: &mut MaybeUninit<Self::Archived>) {
        resolver.0.resolve_from_len(
            pos,
            self.len(),
            project_struct!(out: Self::Archived => 0: ArchivedHashMap<K, ()>),
        );
    }
}

impl<K: Serialize<S> + Hash + Eq, S: Serializer + ?Sized> Serialize<S> for HashSet<K>
where
    K::Archived: Hash + Eq,
{
    #[inline]
    fn serialize(&self, serializer: &mut S) -> Result<Self::Resolver, S::Error> {
        Ok(ArchivedHashSetResolver(
            ArchivedHashMap::serialize_from_iter(
                self.iter().map(|x| (x, &())),
                self.len(),
                serializer,
            )?,
        ))
    }
}

impl<K: Archive + Hash + Eq, D: Fallible + ?Sized> Deserialize<HashSet<K>, D>
    for Archived<HashSet<K>>
where
    K::Archived: Deserialize<K, D> + Hash + Eq,
{
    #[inline]
    fn deserialize(&self, deserializer: &mut D) -> Result<HashSet<K>, D::Error> {
        let mut result = HashSet::new();
        for k in self.iter() {
            result.insert(k.deserialize(deserializer)?);
        }
        Ok(result)
    }
}<|MERGE_RESOLUTION|>--- conflicted
+++ resolved
@@ -7,13 +7,8 @@
 pub mod validation;
 
 use crate::{
-<<<<<<< HEAD
-    offset_of, ser::Serializer, Archive, Archived, ArchivedUsize, Deserialize, Fallible, FixedUsize,
-    RawRelPtr, Serialize,
-=======
     offset_of, project_struct, ser::Serializer, Archive, Archived, ArchivedUsize, Deserialize,
-    Fallible, RawRelPtr, Serialize,
->>>>>>> ec83f7c2
+    Fallible, FixedUsize, RawRelPtr, Serialize,
 };
 use core::{
     borrow::Borrow,
@@ -594,20 +589,6 @@
         out: &mut MaybeUninit<ArchivedHashMap<K, V>>,
     ) {
         unsafe {
-<<<<<<< HEAD
-            ArchivedHashMap {
-                len: (len as FixedUsize).into(),
-                displace: RawRelPtr::new(
-                    pos + offset_of!(ArchivedHashMap<K, V>, displace),
-                    self.displace_pos,
-                ),
-                entries: RawRelPtr::new(
-                    pos + offset_of!(ArchivedHashMap<K, V>, entries),
-                    self.entries_pos,
-                ),
-                _phantom: PhantomData,
-            }
-=======
             project_struct!(out: ArchivedHashMap<K, V> => len: ArchivedUsize)
                 .as_mut_ptr()
                 .write(len as ArchivedUsize);
@@ -621,7 +602,6 @@
                 self.entries_pos,
                 project_struct!(out: ArchivedHashMap<K, V> => entries),
             );
->>>>>>> ec83f7c2
         }
     }
 }
