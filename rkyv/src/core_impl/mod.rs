--- conflicted
+++ resolved
@@ -1,16 +1,9 @@
 //! [`Archive`] implementations for core types.
 
 use crate::{
-<<<<<<< HEAD
-    de::Deserializer, offset_of, project_struct, ser::Serializer, Archive,
-    ArchiveCopy, ArchivePointee, ArchiveUnsized, Archived, ArchivedMetadata,
-    ArchivedUsize, Deserialize, DeserializeUnsized, Fallible, FixedUsize, Serialize,
-    SerializeUnsized,
-=======
     de::Deserializer, offset_of, project_struct, ser::Serializer, Archive, ArchiveCopy,
-    ArchivePointee, ArchiveUnsized, Archived, ArchivedIsize, ArchivedMetadata, ArchivedUsize,
-    Deserialize, DeserializeUnsized, Fallible, Serialize, SerializeUnsized,
->>>>>>> 97799d3c
+    ArchivePointee, ArchiveUnsized, Archived, ArchivedMetadata, ArchivedUsize,
+    Deserialize, DeserializeUnsized, Fallible, FixedUsize, Serialize, SerializeUnsized,
 };
 use core::{
     alloc, cmp,
