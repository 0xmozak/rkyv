rkyv (*archive*) is a zero-copy deserialization framework for Rust.

---

## API Documentation

- [rkyv](https://docs.rs/rkyv), the core library
- [rkyv_dyn](https://docs.rs/rkyv_dyn), which adds trait object support to rkyv
- [rkyv_typename](https://docs.rs/rkyv_typename), a type naming library

## Book

- The [rkyv book](https://djkoloski.github.io/rkyv) covers the motivation and architecture of rkyv

## Sister Crates:

- [bytecheck](https://github.com/djkoloski/bytecheck), which rkyv uses for validation
- [ptr_meta](https://github.com/djkoloski/ptr_meta), which rkyv uses for pointer manipulation

---

## rkyv in action

```rust
use rkyv::{
    archived_root,
    de::deserializers::AllocDeserializer,
<<<<<<< HEAD
    ser::{
        serializers::WriteSerializer,
        Serializer,
    },
    AlignedVec,
    Archive,
    Serialize,
    Deserialize,
=======
    ser::{serializers::WriteSerializer, Serializer},
    AlignedVec, Archive, Deserialize, Serialize,
>>>>>>> c561e587
};

#[derive(Archive, Deserialize, Serialize, Debug, PartialEq)]
struct Test {
    int: u8,
    string: String,
    option: Option<Vec<i32>>,
}

<<<<<<< HEAD
fn main() {
    let value = Test {
        int: 42,
        string: "hello world".to_string(),
        option: Some(vec![1, 2, 3, 4]),
    };

    let mut serializer = WriteSerializer::new(AlignedVec::new());
    let pos = serializer.serialize_value(&value).expect("failed to serialize value");
    let buf = serializer.into_inner();

    let archived = unsafe { archived_value::<Test>(buf.as_ref(), pos) };
    assert_eq!(archived.int, value.int);
    assert_eq!(archived.string, value.string);
    assert_eq!(archived.option, value.option);
=======
let value = Test {
    int: 42,
    string: "hello world".to_string(),
    option: Some(vec![1, 2, 3, 4]),
};
>>>>>>> c561e587

let mut serializer = WriteSerializer::new(AlignedVec::new());
serializer
    .serialize_value(&value)
    .expect("failed to serialize value");
let buf = serializer.into_inner();

let archived = unsafe { archived_root::<Test>(buf.as_ref()) };
assert_eq!(archived.int, value.int);
assert_eq!(archived.string, value.string);
assert_eq!(archived.option, value.option);

let mut deserializer = AllocDeserializer;
let deserialized = archived
    .deserialize(&mut deserializer)
    .expect("failed to deserialize value");
assert_eq!(deserialized, value);
```<|MERGE_RESOLUTION|>--- conflicted
+++ resolved
@@ -25,19 +25,8 @@
 use rkyv::{
     archived_root,
     de::deserializers::AllocDeserializer,
-<<<<<<< HEAD
-    ser::{
-        serializers::WriteSerializer,
-        Serializer,
-    },
-    AlignedVec,
-    Archive,
-    Serialize,
-    Deserialize,
-=======
     ser::{serializers::WriteSerializer, Serializer},
     AlignedVec, Archive, Deserialize, Serialize,
->>>>>>> c561e587
 };
 
 #[derive(Archive, Deserialize, Serialize, Debug, PartialEq)]
@@ -47,29 +36,11 @@
     option: Option<Vec<i32>>,
 }
 
-<<<<<<< HEAD
-fn main() {
-    let value = Test {
-        int: 42,
-        string: "hello world".to_string(),
-        option: Some(vec![1, 2, 3, 4]),
-    };
-
-    let mut serializer = WriteSerializer::new(AlignedVec::new());
-    let pos = serializer.serialize_value(&value).expect("failed to serialize value");
-    let buf = serializer.into_inner();
-
-    let archived = unsafe { archived_value::<Test>(buf.as_ref(), pos) };
-    assert_eq!(archived.int, value.int);
-    assert_eq!(archived.string, value.string);
-    assert_eq!(archived.option, value.option);
-=======
 let value = Test {
     int: 42,
     string: "hello world".to_string(),
     option: Some(vec![1, 2, 3, 4]),
 };
->>>>>>> c561e587
 
 let mut serializer = WriteSerializer::new(AlignedVec::new());
 serializer
